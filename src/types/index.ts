// AI Native Types - Enhanced for Story Intelligence
// Core interfaces for AI-driven storytelling platform with persistent characters

export interface StoryContext {
  history: StoryBeat[];
  currentScene: string;
  choices: Choice[];
  metadata: StoryMetadata;
<<<<<<< HEAD
  characters: Character[];
  worldState: WorldState;
  storyArc: StoryArc;
}

export interface StoryBeat {
  id: string;
  narrative: string;
  choice: Choice | null;
  timestamp: Date;
  characters: Character[];
  tension: number; // 0-100 tension level
  location?: Location;
=======
  
  // Enhanced story intelligence
  characters: Character[];
  worldState: WorldState;
  relationships: Relationship[];
  consequences: Consequence[];
  themes: string[];
>>>>>>> 71acb93d
}

export interface Character {
  id: string;
  name: string;
<<<<<<< HEAD
  personality: PersonalityTraits;
  relationships: Map<string, Relationship>;
  appearance?: string;
  background?: string;
  goals: string[];
  memories: Memory[];
  currentMood: Mood;
  archetypes: string[];
}

export interface PersonalityTraits {
  openness: number; // 0-100
  conscientiousness: number;
  extraversion: number;
  agreeableness: number;
  neuroticism: number;
  // Story-specific traits
  trustworthiness: number;
  curiosity: number;
  bravery: number;
}

export interface Relationship {
  characterId: string;
  trust: number; // -100 to 100
  affection: number;
  respect: number;
  history: string[];
=======
  personality: string[];
  memories: Memory[];
  relationships: Record<string, number>; // character_id -> relationship_strength (-1 to 1)
  traits: CharacterTrait[];
  currentMood: string;
  lastSeen: Date;
>>>>>>> 71acb93d
}

export interface Memory {
  id: string;
  content: string;
<<<<<<< HEAD
  emotion: string;
  importance: number; // 0-100
  timestamp: Date;
  associatedCharacters: string[];
}

export interface Mood {
  dominant: string; // primary emotion
  intensity: number; // 0-100
  influences: string[]; // what's affecting the mood
}

export interface WorldState {
  location: Location;
  timeOfDay: string;
  weather?: string;
  atmosphere: string;
  activeEvents: WorldEvent[];
  artifacts: Artifact[];
  secrets: Secret[];
}

export interface Location {
  id: string;
  name: string;
  description: string;
  atmosphere: string;
  connectedLocations: string[];
  characters: string[];
  artifacts: string[];
  mood: string;
}

export interface WorldEvent {
  id: string;
  name: string;
  description: string;
  isActive: boolean;
  triggeredBy?: string;
  affects: string[]; // character IDs or location IDs
}

export interface Artifact {
  id: string;
  name: string;
  description: string;
  significance: string;
  ownedBy?: string;
  location?: string;
}

export interface Secret {
  id: string;
  content: string;
  knownBy: string[]; // character IDs
  importance: number;
  revealed: boolean;
}

export interface StoryArc {
  phase: 'setup' | 'inciting' | 'rising' | 'climax' | 'falling' | 'resolution';
  tension: number; // current tension level 0-100
  themes: string[];
  centralConflict: string;
  completionPercentage: number;
  keyMoments: KeyMoment[];
  pacing: 'slow' | 'medium' | 'fast';
}

export interface KeyMoment {
  id: string;
  description: string;
  phase: string;
  completed: boolean;
  requiredConditions: string[];
=======
  type: 'event' | 'conversation' | 'choice' | 'consequence';
  emotionalWeight: number; // -1 to 1
  timestamp: Date;
  relatedCharacters: string[];
}

export interface CharacterTrait {
  name: string;
  strength: number; // 0-1
  category: 'personality' | 'skill' | 'background' | 'motivation';
}

export interface WorldState {
  location: string;
  timeOfDay: string;
  atmosphere: string;
  tension: number; // 0-1
  mystery: number; // 0-1
  continuity: number; // 0-6 scale for story coherence
  foreshadow: number; // accumulated foreshadowing elements
  playerRole: string[];
}

export interface Relationship {
  id: string;
  character1Id: string;
  character2Id: string;
  type: 'friendship' | 'rivalry' | 'romantic' | 'family' | 'professional' | 'unknown';
  strength: number; // -1 to 1
  history: RelationshipEvent[];
  lastUpdate: Date;
}

export interface RelationshipEvent {
  id: string;
  type: 'interaction' | 'conflict' | 'cooperation' | 'betrayal' | 'support';
  description: string;
  impact: number; // -1 to 1
  timestamp: Date;
}

export interface Consequence {
  id: string;
  choiceId: string;
  description: string;
  impact: 'immediate' | 'short_term' | 'long_term' | 'permanent';
  severity: 'minor' | 'moderate' | 'major' | 'critical';
  affectedCharacters: string[];
  worldStateChanges: Partial<WorldState>;
  isRevealed: boolean;
  revealCondition?: string;
>>>>>>> 71acb93d
}

export interface Choice {
  id: string;
  text: string;
  consequence?: string;
<<<<<<< HEAD
  metadata: ChoiceMetadata;
  type: ChoiceType;
  preview?: ChoicePreview;
}

export interface ChoiceMetadata {
  impact: 'low' | 'medium' | 'high' | 'critical';
  category: 'social' | 'action' | 'exploration' | 'moral' | 'strategic';
  aiConfidence: number;
  affectedCharacters: string[];
  tensionChange: number; // -20 to +20
  consequences: ConsequencePreview[];
}

export interface ConsequencePreview {
  type: 'immediate' | 'delayed' | 'ripple';
  description: string;
  probability: number; // 0-100
  severity: 'minor' | 'moderate' | 'major';
}

export type ChoiceType = 
  | 'binary' // Traditional Y/N
  | 'multiple' // 2-4 options
  | 'complex' // Context-sensitive choices
  | 'emotional' // Mood-based responses
  | 'strategic' // Long-term impact choices

export interface ChoicePreview {
  likelyOutcome: string;
  characterReactions: CharacterReaction[];
  storyImpact: string;
  tensionChange: number;
}

export interface CharacterReaction {
  characterId: string;
  reaction: string;
  moodChange: number; // -20 to +20
  relationshipChange: number; // -10 to +10
=======
  metadata?: ChoiceMetadata;
  
  // Enhanced choice mechanics
  type: 'binary' | 'multiple' | 'gesture' | 'timed' | 'conditional';
  difficulty: 'easy' | 'medium' | 'hard' | 'impossible';
  requiredTraits?: string[];
  emotionalTone: 'positive' | 'neutral' | 'negative' | 'complex';
  consequencePreview?: string;
  timeLimit?: number; // seconds
  isRepeatable: boolean;
>>>>>>> 71acb93d
}

export interface StoryMetadata {
  seed?: string;
  userId?: string;
  sessionId: string;
  startTime: Date;
  lastUpdate: Date;
  completionRate: number;
<<<<<<< HEAD
  version: string; // For story system version tracking
  aiModels: AIModelUsage[];
  playerPreferences: PlayerPreferences;
}

export interface AIModelUsage {
  modelName: string;
  usage: number; // token count
  cost: number;
  performance: number; // response time
}

export interface PlayerPreferences {
  preferredPacing: 'slow' | 'medium' | 'fast';
  contentRating: 'family' | 'teen' | 'mature';
  complexityLevel: 'simple' | 'intermediate' | 'advanced';
  themePreferences: string[];
  choiceStyle: 'decisive' | 'thoughtful' | 'exploratory';
=======
  
  // Enhanced tracking
  choicesMade: number;
  charactersMet: number;
  consequencesRevealed: number;
  storyBranch: string;
  difficulty: 'beginner' | 'intermediate' | 'advanced' | 'expert';
  playerPreferences: PlayerPreferences;
}

export interface PlayerPreferences {
  readingSpeed: 'slow' | 'normal' | 'fast';
  preferredChoiceStyle: 'cautious' | 'bold' | 'unpredictable';
  characterInteractionStyle: 'friendly' | 'neutral' | 'challenging';
  narrativeComplexity: 'simple' | 'moderate' | 'complex';
  themePreferences: string[];
}

export interface ChoiceMetadata {
  impact: 'low' | 'medium' | 'high';
  category?: string;
  aiConfidence?: number;
  
  // Enhanced metadata
  characterReactions?: Record<string, string>; // character_id -> reaction
  worldStateImpact?: Partial<WorldState>;
  unlockConditions?: string[];
  previouslyChosen?: boolean;
  alternativeChoices?: string[];
>>>>>>> 71acb93d
}

export interface AIProvider {
  name: string;
  generateNarrative(prompt: string, context: StoryContext): Promise<string>;
  generateChoices(context: StoryContext): Promise<Choice[]>;
  analyzeCharacter(character: Character, context: StoryContext): Promise<Character>;
  predictConsequences(choice: Choice, context: StoryContext): Promise<ConsequencePreview[]>;
  manageStoryArc(context: StoryContext): Promise<StoryArc>;
  isHealthy(): Promise<boolean>;
}

export interface AIResponse {
  content: string;
  provider: string;
  confidence: number;
  tokens: number;
  latency: number;
  characters?: Character[];
  worldState?: Partial<WorldState>;
  storyArc?: Partial<StoryArc>;
}

// Enhanced AI Native Development Types
export interface AgentTask {
  id: string;
  type: 'epic' | 'story' | 'task';
  status: 'pending' | 'in_progress' | 'completed' | 'failed';
  assignedAgent: string;
  dependencies: string[];
  metadata: Record<string, unknown>;
  priority: 'low' | 'medium' | 'high' | 'critical';
  estimatedComplexity: number; // 1-10
  actualComplexity?: number;
}

export interface AgentHealth {
  agentId: string;
  status: 'healthy' | 'degraded' | 'failed';
  lastCheck: Date;
  metrics: AgentMetrics;
  capabilities: string[];
  currentLoad: number; // 0-100
}

export interface AgentMetrics {
  tasksCompleted: number;
  averageLatency: number;
  errorRate: number;
  uptime: number;
  qualityScore: number; // 0-100
  resourceEfficiency: number; // 0-100
}<|MERGE_RESOLUTION|>--- conflicted
+++ resolved
@@ -6,7 +6,6 @@
   currentScene: string;
   choices: Choice[];
   metadata: StoryMetadata;
-<<<<<<< HEAD
   characters: Character[];
   worldState: WorldState;
   storyArc: StoryArc;
@@ -20,7 +19,6 @@
   characters: Character[];
   tension: number; // 0-100 tension level
   location?: Location;
-=======
   
   // Enhanced story intelligence
   characters: Character[];
@@ -28,13 +26,11 @@
   relationships: Relationship[];
   consequences: Consequence[];
   themes: string[];
->>>>>>> 71acb93d
 }
 
 export interface Character {
   id: string;
   name: string;
-<<<<<<< HEAD
   personality: PersonalityTraits;
   relationships: Map<string, Relationship>;
   appearance?: string;
@@ -63,20 +59,17 @@
   affection: number;
   respect: number;
   history: string[];
-=======
   personality: string[];
   memories: Memory[];
   relationships: Record<string, number>; // character_id -> relationship_strength (-1 to 1)
   traits: CharacterTrait[];
   currentMood: string;
   lastSeen: Date;
->>>>>>> 71acb93d
 }
 
 export interface Memory {
   id: string;
   content: string;
-<<<<<<< HEAD
   emotion: string;
   importance: number; // 0-100
   timestamp: Date;
@@ -152,7 +145,6 @@
   phase: string;
   completed: boolean;
   requiredConditions: string[];
-=======
   type: 'event' | 'conversation' | 'choice' | 'consequence';
   emotionalWeight: number; // -1 to 1
   timestamp: Date;
@@ -204,14 +196,12 @@
   worldStateChanges: Partial<WorldState>;
   isRevealed: boolean;
   revealCondition?: string;
->>>>>>> 71acb93d
 }
 
 export interface Choice {
   id: string;
   text: string;
   consequence?: string;
-<<<<<<< HEAD
   metadata: ChoiceMetadata;
   type: ChoiceType;
   preview?: ChoicePreview;
@@ -252,7 +242,6 @@
   reaction: string;
   moodChange: number; // -20 to +20
   relationshipChange: number; // -10 to +10
-=======
   metadata?: ChoiceMetadata;
   
   // Enhanced choice mechanics
@@ -263,7 +252,6 @@
   consequencePreview?: string;
   timeLimit?: number; // seconds
   isRepeatable: boolean;
->>>>>>> 71acb93d
 }
 
 export interface StoryMetadata {
@@ -273,7 +261,6 @@
   startTime: Date;
   lastUpdate: Date;
   completionRate: number;
-<<<<<<< HEAD
   version: string; // For story system version tracking
   aiModels: AIModelUsage[];
   playerPreferences: PlayerPreferences;
@@ -292,7 +279,7 @@
   complexityLevel: 'simple' | 'intermediate' | 'advanced';
   themePreferences: string[];
   choiceStyle: 'decisive' | 'thoughtful' | 'exploratory';
-=======
+
   
   // Enhanced tracking
   choicesMade: number;
@@ -322,7 +309,6 @@
   unlockConditions?: string[];
   previouslyChosen?: boolean;
   alternativeChoices?: string[];
->>>>>>> 71acb93d
 }
 
 export interface AIProvider {
