<<<<<<< HEAD
// Narrative Display - Enhanced Typography-First Story Presentation
// Premium reading experience with ambient animations and accessibility

import { useEffect, useRef, useState } from 'react';
=======
// Enhanced Narrative Display - Typography-First with Story Intelligence
// Advanced component for displaying story text with character awareness and atmospheric design

import { useEffect, useRef } from 'react';
import { StoryContext, Character, WorldState } from '../../types';
>>>>>>> 71acb93d

export interface NarrativeDisplayProps {
  narrative: string;
  context?: StoryContext;
  isGenerating?: boolean;
  className?: string;
}

export function NarrativeDisplay({ 
  narrative, 
  context,
  isGenerating = false, 
  className = '' 
}: NarrativeDisplayProps) {
  const textRef = useRef<HTMLDivElement>(null);
  const [isNewContent, setIsNewContent] = useState(false);

<<<<<<< HEAD
  // Handle new content animation
=======
  // Auto-scroll to new content with smooth behavior
>>>>>>> 71acb93d
  useEffect(() => {
    if (narrative) {
      setIsNewContent(true);
      
      // Auto-scroll to new content with enhanced smoothness
      if (textRef.current) {
        textRef.current.scrollIntoView({ 
          behavior: 'smooth', 
          block: 'center',
          inline: 'nearest'
        });
      }
      
      // Reset animation state
      const timer = setTimeout(() => setIsNewContent(false), 800);
      return () => clearTimeout(timer);
    }
  }, [narrative]);

  // Extract the choice prompt from narrative if present
  const hasChoicePrompt = /\(Y\/N\)$/.test(narrative);
  const hasRestartPrompt = /\(Restart\?\)$/.test(narrative);
  
  // Split narrative and prompt for better typography
  let storyText = narrative;
  let promptText = '';
  
  if (hasChoicePrompt) {
    storyText = narrative.replace(/\s*\(Y\/N\)$/, '');
    promptText = '(Y/N)';
  } else if (hasRestartPrompt) {
    storyText = narrative.replace(/\s*\(Restart\?\)$/, '');
    promptText = '(Restart?)';
  }

<<<<<<< HEAD
  // Enhanced thinking indicator component
  const ThinkingIndicator = () => (
    <div 
      className="generating-indicator"
      aria-label="AI is crafting the next story beat"
      role="status"
    >
      <div className="flex items-center justify-center gap-1">
        <span className="w-2 h-2 bg-current rounded-full animate-thinking-pulse" style={{ animationDelay: '0s' }} />
        <span className="w-2 h-2 bg-current rounded-full animate-thinking-pulse" style={{ animationDelay: '0.2s' }} />
        <span className="w-2 h-2 bg-current rounded-full animate-thinking-pulse" style={{ animationDelay: '0.4s' }} />
      </div>
      <div className="sr-only">
        Please wait while the AI generates your story
      </div>
    </div>
  );
=======
  // Get atmospheric information from context
  const worldState = context?.worldState;
  const recentCharacters = context?.characters?.filter(c => 
    Date.now() - c.lastSeen.getTime() < 300000 // Active in last 5 minutes
  ) || [];

  // Calculate atmospheric indicators
  const tensionLevel = worldState ? Math.round(worldState.tension * 100) : 0;
  const mysteryLevel = worldState ? Math.round(worldState.mystery * 100) : 0;
>>>>>>> 71acb93d

  return (
    <div 
      ref={textRef}
      className={`narrative-display ${className}`}
      role="region"
      aria-label="Story narrative"
    >
<<<<<<< HEAD
      <div 
        className={`narrative-text ${isNewContent ? 'animate-narrative-reveal' : ''}`}
        aria-live="polite"
        aria-atomic="true"
      >
=======
      {/* Atmospheric context bar */}
      {worldState && (
        <div className="story-atmosphere mb-6 p-4 rounded-lg bg-gray-900/50 border border-gray-800">
          <div className="flex items-center justify-between text-xs text-gray-400">
            <div className="flex items-center gap-4">
              <span className="flex items-center gap-1">
                📍 {worldState.location.replace(/_/g, ' ')}
              </span>
              <span className="flex items-center gap-1">
                🌅 {worldState.timeOfDay}
              </span>
              <span className="flex items-center gap-1">
                💭 {worldState.atmosphere}
              </span>
            </div>
            <div className="flex items-center gap-3">
              <div className="flex items-center gap-1">
                <span>Tension:</span>
                <div className="w-12 h-1 bg-gray-700 rounded overflow-hidden">
                  <div 
                    className="h-full bg-red-500 transition-all duration-500"
                    style={{ width: `${tensionLevel}%` }}
                  />
                </div>
              </div>
              <div className="flex items-center gap-1">
                <span>Mystery:</span>
                <div className="w-12 h-1 bg-gray-700 rounded overflow-hidden">
                  <div 
                    className="h-full bg-purple-500 transition-all duration-500"
                    style={{ width: `${mysteryLevel}%` }}
                  />
                </div>
              </div>
            </div>
          </div>
        </div>
      )}

      {/* Main narrative text */}
      <div className="narrative-text">
>>>>>>> 71acb93d
        {storyText}
      </div>
      
      {/* Active characters indicator */}
      {recentCharacters.length > 0 && (
        <div className="character-presence mt-6 p-3 rounded-lg bg-blue-900/20 border border-blue-800/30">
          <div className="text-xs text-blue-300 mb-2">Present Characters</div>
          <div className="flex flex-wrap gap-2">
            {recentCharacters.map(character => (
              <CharacterIndicator key={character.id} character={character} />
            ))}
          </div>
        </div>
      )}

      {/* Choice prompt */}
      {promptText && (
<<<<<<< HEAD
        <div 
          className="prompt-text animate-fade-in-up"
          style={{ animationDelay: '0.4s' }}
          aria-label={`Story choice prompt: ${promptText}`}
        >
          {promptText}
=======
        <div className="prompt-text mt-6">
          {promptText}
        </div>
      )}
      
      {/* AI generation indicator */}
      {isGenerating && (
        <div 
          className="generating-indicator mt-6"
          aria-label="Generating next story beat"
        >
          <div className="flex items-center justify-center gap-2 text-gray-500">
            <div className="flex items-center gap-1">
              <div className="w-2 h-2 bg-current rounded-full animate-pulse" />
              <div className="w-2 h-2 bg-current rounded-full animate-pulse animation-delay-150" />
              <div className="w-2 h-2 bg-current rounded-full animate-pulse animation-delay-300" />
            </div>
            <span className="text-sm">AI crafting story...</span>
          </div>
>>>>>>> 71acb93d
        </div>
      )}
      
      {isGenerating && <ThinkingIndicator />}
    </div>
  );
}

/**
 * Character indicator component for showing active characters
 */
function CharacterIndicator({ character }: { character: Character }) {
  const moodColors = {
    pleased: 'text-green-400 border-green-600',
    irritated: 'text-red-400 border-red-600',
    intrigued: 'text-yellow-400 border-yellow-600',
    neutral: 'text-gray-400 border-gray-600',
    suspicious: 'text-orange-400 border-orange-600'
  };

  const moodColor = moodColors[character.currentMood as keyof typeof moodColors] || moodColors.neutral;

  return (
    <div 
      className={`character-indicator px-2 py-1 rounded text-xs border ${moodColor}`}
      title={`${character.name} - ${character.currentMood}`}
    >
      <span className="font-medium">{character.name}</span>
      <span className="ml-1 opacity-75">({character.currentMood})</span>
    </div>
  );
}<|MERGE_RESOLUTION|>--- conflicted
+++ resolved
@@ -1,15 +1,11 @@
-<<<<<<< HEAD
 // Narrative Display - Enhanced Typography-First Story Presentation
 // Premium reading experience with ambient animations and accessibility
 
 import { useEffect, useRef, useState } from 'react';
-=======
 // Enhanced Narrative Display - Typography-First with Story Intelligence
 // Advanced component for displaying story text with character awareness and atmospheric design
 
-import { useEffect, useRef } from 'react';
 import { StoryContext, Character, WorldState } from '../../types';
->>>>>>> 71acb93d
 
 export interface NarrativeDisplayProps {
   narrative: string;
@@ -27,11 +23,8 @@
   const textRef = useRef<HTMLDivElement>(null);
   const [isNewContent, setIsNewContent] = useState(false);
 
-<<<<<<< HEAD
   // Handle new content animation
-=======
   // Auto-scroll to new content with smooth behavior
->>>>>>> 71acb93d
   useEffect(() => {
     if (narrative) {
       setIsNewContent(true);
@@ -67,7 +60,6 @@
     promptText = '(Restart?)';
   }
 
-<<<<<<< HEAD
   // Enhanced thinking indicator component
   const ThinkingIndicator = () => (
     <div 
@@ -85,7 +77,7 @@
       </div>
     </div>
   );
-=======
+
   // Get atmospheric information from context
   const worldState = context?.worldState;
   const recentCharacters = context?.characters?.filter(c => 
@@ -95,7 +87,6 @@
   // Calculate atmospheric indicators
   const tensionLevel = worldState ? Math.round(worldState.tension * 100) : 0;
   const mysteryLevel = worldState ? Math.round(worldState.mystery * 100) : 0;
->>>>>>> 71acb93d
 
   return (
     <div 
@@ -104,13 +95,11 @@
       role="region"
       aria-label="Story narrative"
     >
-<<<<<<< HEAD
       <div 
         className={`narrative-text ${isNewContent ? 'animate-narrative-reveal' : ''}`}
         aria-live="polite"
         aria-atomic="true"
       >
-=======
       {/* Atmospheric context bar */}
       {worldState && (
         <div className="story-atmosphere mb-6 p-4 rounded-lg bg-gray-900/50 border border-gray-800">
@@ -152,7 +141,6 @@
 
       {/* Main narrative text */}
       <div className="narrative-text">
->>>>>>> 71acb93d
         {storyText}
       </div>
       
@@ -170,14 +158,12 @@
 
       {/* Choice prompt */}
       {promptText && (
-<<<<<<< HEAD
         <div 
           className="prompt-text animate-fade-in-up"
           style={{ animationDelay: '0.4s' }}
           aria-label={`Story choice prompt: ${promptText}`}
         >
           {promptText}
-=======
         <div className="prompt-text mt-6">
           {promptText}
         </div>
@@ -197,7 +183,6 @@
             </div>
             <span className="text-sm">AI crafting story...</span>
           </div>
->>>>>>> 71acb93d
         </div>
       )}
       
